#!/usr/bin/python
# Copyright (c) 2023-2024, Julien Seguinot (juseg.dev)
# Creative Commons Attribution-ShareAlike 4.0 International License
# (CC BY-SA 4.0, http://creativecommons.org/licenses/by-sa/4.0/)

"""Compute glacial inception threshold from global climatologies."""

import argparse
import os.path
import tempfile
import subprocess
import warnings
import cdsapi
import dask.diagnostics
import dask.distributed
import netCDF4
import numpy as np
import scipy.special as sc
import xarray as xr


# Aggregate climatologies
# -----------------------

def aggregate_era5_avg(var='t2m', start=1981, end=2010):
    """Compute ERA5 multiyear monthly averages from monthly means."""

    # if file exists, return path
    filepath = \
        f'external/era5/clim/era5.{var}.mon.{start%100:d}{end%100:d}.avg.nc'
    if os.path.isfile(filepath):
        return filepath

    # compute monthly mean
    print(f"Computing {filepath} ...")
    paths = [
        download_era5_monthly(year, var=var) for year in range(start, end+1)]
    with xr.open_mfdataset(paths) as ds:
        ds.groupby('time.month').mean().to_netcdf(
            filepath, encoding={var: {'zlib': True}})

    # return file path
    return filepath


def aggregate_era5_std(freq='day', start=1981, end=2010):
    """Compute ERA5 multiyear monthly standard deviation from frequency."""

    # if file exists, return path
    filepath = (
        f'external/era5/clim/era5.t2m.{freq}.{start%100:d}{end%100:d}.std.nc')
    if os.path.isfile(filepath):
        return filepath

    # compute monthly standard deviation
    func = {'day': download_era5_daily, 'hour': download_era5_hourly}[freq]
    paths = [func(a, m) for m in range(1, 13) for a in range(start, end+1)]
    with dask.distributed.Client():
        with xr.open_mfdataset(paths, chunks={'latitude': 103}) as ds:
            print(f"Computing {filepath} ...")
            ds.groupby('time.month').std('time').to_netcdf(
                filepath, encoding={'t2m': {'zlib': True}})

    # return file path
    return filepath


# Download weather data
# ---------------------

def download_era5_daily(year, month):
    """Download ERA5 daily means for a single month."""

    # if file exists, return path
    filepath = f'external/era5/daily/era5.t2m.day.{year:d}.{month:02d}.nc'
    if os.path.isfile(filepath):
        return filepath

    # query daily stats application
    client = cdsapi.Client()
    result = client.service('tool.toolbox.orchestrator.workflow', params={
        'realm': 'user-apps', 'project': 'app-c3s-daily-era5-statistics',
        'version': 'master', 'workflow_name': 'application', 'kwargs': {
            'dataset': 'reanalysis-era5-single-levels',
            'variable': '2m_temperature', 'statistic': 'daily_mean',
            'year': f'{year:d}', 'month': f'{month:02d}'}})

    # download the result
    print(f"Downloading {filepath} ...")
    client.download(result, [filepath])
    return filepath


def download_era5_hourly(year, month):
    """Download ERA5 hourly means for a single month."""

    # if file exists, return path
    filepath = f'external/era5/hourly/era5.t2m.hour.{year:d}.{month:02d}.nc'
    if os.path.isfile(filepath):
        return filepath

    # else retrieve the file
    client = cdsapi.Client()
    client.retrieve(
        'reanalysis-era5-single-levels', {
            'product_type': 'reanalysis', 'format': 'netcdf',
            'variable': '2m_temperature',
            'year': f'{year:d}', 'month': f'{month:02d}',
            'day': [f'{i:02d}' for i in range(1, 32)],
            'time': [f'{i:02d}:00' for i in range(24)]},
        filepath)

    # return filepath
    return filepath


def download_era5_monthly(year, var='t2m'):
    """Download ERA5 monthly means for a single month."""

    # if file exists, return path
    filepath = f'external/era5/monthly/era5.{var}.mon.{year:d}.nc'
    if os.path.isfile(filepath):
        return filepath

    # variable name in CDS
    variable = {'t2m': '2m_temperature', 'tp': 'total_precipitation'}[var]

    # request download from CDS
    print(f"Downloading {filepath} ...")
    client = cdsapi.Client()
    client.retrieve('reanalysis-era5-single-levels-monthly-means', {
        'format': 'netcdf', 'month': [f'{i}' for i in range(1, 13)],
        'product_type': 'monthly_averaged_reanalysis', 'time': '00:00',
        'variable': variable, 'year': f'{year:d}'}, filepath)
    return filepath


# Open input climatologies
# ------------------------

def open_climate_tile(tile, freq='day', source='cw5e5'):
    """Open temp, prec, stdv climatology for a 30x30 degree tile."""

    # open climatology from hyoga cache directory
    prefix = os.path.join('~', '.cache', 'hyoga', source, 'clim', source)
    kwargs = {'chunks': {}, 'decode_coords': 'all'}
    temp = xr.open_dataarray(f'{prefix}.tas.mon.8110.avg.{tile}.nc', **kwargs)
    prec = xr.open_dataarray(f'{prefix}.pr.mon.8110.avg.{tile}.nc', **kwargs)

    # align coordinate names and values to cw5e5 data
    # FIXME do that in hyoga?
    if source == 'cera5':
        temp = temp.assign_coords(month=range(1, 13))
        prec = prec.assign_coords(month=range(1, 13))
        temp = temp.rename(x='lon', y='lat')
        prec = prec.rename(x='lon', y='lat')
        temp['lat'] = temp.lat.astype('f4')
        temp['lon'] = temp.lon.astype('f4')
        prec['lat'] = prec.lat.astype('f4')
        prec['lon'] = prec.lon.astype('f4')

        # split cera5 file chunks
        # FIXME why are they different?
        temp = temp.chunk(month=1)
        prec = prec.chunk(month=1)

    # convert units to degC and kg m-2 (per month)
    # FIXME assign cera5 units in hyoga, e.g.
    # temp = temp.assign_attrs(units='K') + 273.15
    # prec = prec.assign_attrs(units='kg m-2 s-1') / 24 / 3600 / months
    if source == 'cera5':
        assert 'units' not in temp.attrs
        assert 'units' not in prec.attrs
        temp = temp.assign_attrs(units='degC')
        prec = prec.assign_attrs(units='kg m-2')
        months = np.array([31, 28, 31, 30, 31, 30, 31, 31, 30, 31, 30, 31])
        months = xr.DataArray(months, coords={'month': temp.month})
        prec = prec.assign_attrs(units='kg m-2 day-1') / months
    if source == 'cw5e5':
        assert temp.units == 'K'
        assert prec.units == 'kg m-2 s-1'
        temp = temp.assign_attrs(units='degC') - 273.15
        prec = prec.assign_attrs(units='kg m-2 day-1') * 3600 * 24

    # open matching or interpolated standard deviation
    if source == 'cera5':
        stdv = open_interp_stdev(temp, freq=freq)
    else:
        stdv = xr.open_dataarray(
            f'{prefix}.tas.mon.8110.std.{tile}.nc', **kwargs)

    # return temperature, precipitation, standard deviation
    return temp, prec, stdv


def open_interp_stdev(temp, freq='day'):
    """Open interpolated ERA5 standard deviation."""

    # open era5 standard deviation
    filepath = aggregate_era5_std(freq='day')
    da = xr.open_dataarray(filepath, chunks={})

    # align coordinate names and values to cw5e5
    if freq == 'day':
        da = da.drop_vars('realization')
    else:
        da = da.rename(longitude='lon', latitude='lat')
        # da['lon'] = (da.lon + 180) % 360 - 180  # still needed?

    # interpolate (for larger grids use map_blocks as interp loads all chunks
    # overloading the memory https://github.com/pydata/xarray/issues/6799)
    # stdv = temp.map_blocks(lambda array: da.interp_like(array), template=temp)
    stdv = da.interp_like(temp).chunk(**temp.chunksizes)

    # return interpolated standard deviation
    return stdv


# Compute main outputs
# --------------------

def compute_interp_climate(array, interp=73):
    """Compute interpolated climate on multiday resolution."""

    # add a day coordinate corresponding to middle of each month
    months = np.array([31, 28, 31, 30, 31, 30, 31, 31, 30, 31, 30, 31])
    array = array.swap_dims({'month': 'day'}).drop_vars('month')
    array = array.assign_coords(day=months.cumsum()-months[0]/2)

    # add zeroth and thirteenth months for periodicity
    before = array.isel(day=-1).assign_coords(day=array.day[0]-31)
    after = array.isel(day=0).assign_coords(day=array.day[-1]+31)
    array = xr.concat((before, array, after), 'day')

    # interpolate to sub-monthly resolution
    array = array.interp(day=np.linspace(0, 365, interp+1)[:-1])

    # return interpolated array
    return array


def compute_mass_balance(
        temp, prec, stdv, ddf=3, interp=73, method='linear', precip='cp'):
    """Compute mass balance from climatology."""

    # intepolate chunked climatology
    temp = compute_interp_climate(temp.chunk(lat=100, lon=100), interp=interp)
    prec = compute_interp_climate(prec.chunk(lat=100, lon=100), interp=interp)
    stdv = compute_interp_climate(stdv.chunk(lat=100, lon=100), interp=interp)

    # apply temperature offset
<<<<<<< HEAD
    offset = np.linspace(-5, 20, 126)
    temp = temp - xr.DataArray(offset, coords=[offset], dims=['offset'])
=======
    offset = np.arange(-4, 21, 1)
    offset = xr.DataArray(offset, coords=[offset], dims=['offset'])
    temp = temp - offset

    # apply precipitation scaling
    if precip == 'pp':
        prec = prec * np.exp(-0.169/2.4*offset)
>>>>>>> 4c7ed097

    # compute snow accumulation in kg m-2 day-1
    method = 'linear'
    median = 1  # temperature at which half of rain falls as snow
    dispersion = 1  # half of range in which some rain falls as snow
    if method == 'linear':  # classic piecewise-linear method
        snow = prec * (0.5-(temp-median)/(2*dispersion)).clip(0, 1)
    elif method == 'stdv':  # creative error-function method
        snow = prec * 0.5*sc.erfc((temp-median)/(2**0.5*stdv))
    else:
        raise ValueError(f"Invalid snow fraction method {method}")

    # compute effective temperature and melt in kg m-2 day-1
    norm = temp / (2**0.5*stdv)
    teff = (stdv/2**0.5) * (np.exp(-norm**2)/np.pi**0.5 + norm*sc.erfc(-norm))
    melt = ddf * teff  # ddf is in kg m-2 K-1 day-1 (~mm w.e. K-1 day-1)

    # integrate surface mass balance in kg m-2
    smb = (snow - melt).sum('day') * 365 / interp
    smb = smb.transpose('offset', 'lat', 'lon')

    # return surface mass balance
    return smb


def compute_glacial_threshold(smb):
    """Compute glacial inception threshold from surface mass balance."""

    # assert offset coordinate is regular and increasing
    increments = smb.offset.diff('offset').astype('f4')
    assert (increments == increments[0]).all()
    assert increments[0] > 0

    # use argmax because idxmax triggers rechunking
    git = (smb > 0).argmax(dim='offset').where(smb.isel(offset=-1) > 0)
    git = - smb.offset[0] - git * (smb.offset[1]-smb.offset[0])
    git = git.rename('git')
    git.attrs.update(long_name='glacial inception threshold', units='K')

    # return glacial inception threshold
    return git


# Main program
# ------------

def main():
    """Main program called during execution."""

    # parse command-line arguments
    parser = argparse.ArgumentParser(description=__doc__)
    parser.add_argument(
        '-o', '--overwrite', action='store_true', help='replace old files')
    parser.add_argument(
        '-d', '--ddf', default=3, type=int)
    parser.add_argument(
        '-f', '--freq', choices=['day', 'hour'], default='day')
    parser.add_argument(
        '-i', '--interp', default=73, type=int)
    parser.add_argument(
        '-m', '--method', choices=['linear', 'stdev'], default='linear')
    parser.add_argument(
        '-p', '--precip', choices=['cp', 'pp'], default='cp')
    parser.add_argument(
        '-s', '--source', choices=['cera5', 'cw5e5'], default='cw5e5')
    parser.add_argument(
        '-t', '--tiles', action='extend', metavar='n30e000', nargs='*')
    parser.add_argument(
        '-w', '--workers', default=None, type=int)
    args = parser.parse_args()

    # warn if netCDF >= 1.6.1 (https://github.com/pydata/xarray/issues/7079)
    if netCDF4.__version__ >= '1.6.1':
        warnings.warn(
            "Frequent HDF errors have been reported on netCDF4 >= 1.6.1, "
            "consider downgrading (xarray issues #7079, #3961).")

    # set up dask distributed client or local progress bar
    if args.workers is not None:
        dask.config.set({"distributed.comm.retry.count": 10})
        dask.config.set({"distributed.comm.timeouts.connect": '30'})
        dask.config.set({"distributed.comm.timeouts.tcp": '30'})
        Context = dask.distributed.Client
        options = {'n_workers': args.workers, 'threads_per_worker': 1}
    else:
        Context = dask.diagnostics.ProgressBar
        options = {}

    # create directories if missing
    # FIXME only create as needed
    os.makedirs('external/era5/clim', exist_ok=True)
    os.makedirs('external/era5/daily', exist_ok=True)
    os.makedirs('external/era5/hourly', exist_ok=True)
    os.makedirs('external/era5/monthly', exist_ok=True)
    os.makedirs('processed', exist_ok=True)

    # list climate tiles to process
    tiles = args.tiles or [
        f'{"n" if (lat >= 0) else "s"}{abs(lat):02d}'
        f'{"e" if (lon >= 0) else "w"}{abs(lon):03d}'
        for lat in range(-90, 90, 30) for lon in range(-180, 180, 30)]
    prefix = f'glopdd.git.{args.source}.{args.precip}.ddf{args.ddf}'
    paths = [f'processed/{prefix}.tiles/{prefix}.{tile}.nc' for tile in tiles]
    os.makedirs(f'processed/{prefix}.tiles', exist_ok=True)

    # start distributed client of progress bar
    with Context(**options):

        # for each tile and corresponding path
        for tile, tilepath in zip(tiles, paths):

            # unless file exists
            if args.overwrite or not os.path.isfile(tilepath):

                # compute glacial threshold
                print(f"Computing {tilepath} ...")
                temp, prec, stdv = open_climate_tile(
                    tile, freq=args.freq, source=args.source)
                smb = compute_mass_balance(
                    temp, prec, stdv, ddf=args.ddf, interp=args.interp,
                    method=args.method, precip=args.precip)
                git = compute_glacial_threshold(smb)
                git.astype('f4').to_netcdf(
                    tilepath, encoding={'git': {'zlib': True}})

                # close files after computation (xarray #4131)
                for da in temp, prec, stdv:
                    da.close()

        # reopen all tiles as global dataset
        with xr.open_mfdataset(paths) as ds:

            # save compressed geotiff
            filepath = f'processed/{prefix}.tif'
            if args.overwrite or not os.path.isfile(filepath):
                print(f"Assembling {filepath} ...")
                git = ds.git.rio.set_spatial_dims(x_dim='lon', y_dim='lat')
                git.rio.to_raster(filepath, compress='LZW', tiled=True)

            # save uncompressed netcdf
            filepath = f'processed/{prefix}.nc'
            if args.overwrite or not os.path.isfile(filepath):
                print(f"Assembling {filepath} ...")
                ds.to_netcdf(filepath)

                # nccopy compression beats xarray by far
                print(f"Compressing {filepath} ...")
                dirname, basename = os.path.split(filepath)
                with tempfile.NamedTemporaryFile(
                        dir=dirname, prefix=basename+'.') as tmp:
                    subprocess.run(
                        ['nccopy', '-sd6', filepath, tmp.name])
                    os.replace(tmp.name, filepath)


if __name__ == '__main__':
    main()<|MERGE_RESOLUTION|>--- conflicted
+++ resolved
@@ -249,18 +249,13 @@
     stdv = compute_interp_climate(stdv.chunk(lat=100, lon=100), interp=interp)
 
     # apply temperature offset
-<<<<<<< HEAD
     offset = np.linspace(-5, 20, 126)
-    temp = temp - xr.DataArray(offset, coords=[offset], dims=['offset'])
-=======
-    offset = np.arange(-4, 21, 1)
     offset = xr.DataArray(offset, coords=[offset], dims=['offset'])
     temp = temp - offset
 
     # apply precipitation scaling
     if precip == 'pp':
         prec = prec * np.exp(-0.169/2.4*offset)
->>>>>>> 4c7ed097
 
     # compute snow accumulation in kg m-2 day-1
     method = 'linear'
